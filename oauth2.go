// Copyright 2014 The Go Authors. All rights reserved.
// Use of this source code is governed by a BSD-style
// license that can be found in the LICENSE file.

// Package oauth2 provides support for making
// OAuth2 authorized and authenticated HTTP requests,
// as specified in RFC 6749.
// It can additionally grant authorization with Bearer JWT.
package oauth2 // import "golang.org/x/oauth2"

import (
	"bytes"
	"context"
	"errors"
	"net/http"
	"net/url"
	"strings"
	"sync"
	"time"

	"golang.org/x/oauth2/internal"
)

// NoContext is the default context you should supply if not using
// your own [context.Context].
//
// Deprecated: Use [context.Background] or [context.TODO] instead.
var NoContext = context.TODO()

// RegisterBrokenAuthHeaderProvider previously did something. It is now a no-op.
//
// Deprecated: this function no longer does anything. Caller code that
// wants to avoid potential extra HTTP requests made during
// auto-probing of the provider's auth style should set
// Endpoint.AuthStyle.
func RegisterBrokenAuthHeaderProvider(tokenURL string) {}

// Config describes a typical 3-legged OAuth2 flow, with both the
// client application information and the server's endpoint URLs.
// For the client credentials 2-legged OAuth2 flow, see the
// [golang.org/x/oauth2/clientcredentials] package.
type Config struct {
	// ClientID is the application's ID.
	ClientID string

	// ClientSecret is the application's secret.
	ClientSecret string

	// Endpoint contains the authorization server's token endpoint
	// URLs. These are constants specific to each server and are
	// often available via site-specific packages, such as
	// google.Endpoint or github.Endpoint.
	Endpoint Endpoint

	// RedirectURL is the URL to redirect users going through
	// the OAuth flow, after the resource owner's URLs.
	RedirectURL string

	// Scopes specifies optional requested permissions.
	Scopes []string

	// authStyleCache caches which auth style to use when Endpoint.AuthStyle is
	// the zero value (AuthStyleAutoDetect).
	authStyleCache internal.LazyAuthStyleCache
}

// A TokenSource is anything that can return a token.
type TokenSource interface {
	// Token returns a token or an error.
	// Token must be safe for concurrent use by multiple goroutines.
	// The returned Token must not be modified.
	Token() (*Token, error)
}

// Endpoint represents an OAuth 2.0 provider's authorization and token
// endpoint URLs.
type Endpoint struct {
	AuthURL       string
	DeviceAuthURL string
	TokenURL      string

	// AuthStyle optionally specifies how the endpoint wants the
	// client ID & client secret sent. The zero value means to
	// auto-detect.
	AuthStyle AuthStyle
}

// AuthStyle represents how requests for tokens are authenticated
// to the server.
type AuthStyle int

const (
	// AuthStyleAutoDetect means to auto-detect which authentication
	// style the provider wants by trying both ways and caching
	// the successful way for the future.
	AuthStyleAutoDetect AuthStyle = 0

	// AuthStyleInParams sends the "client_id" and "client_secret"
	// in the POST body as application/x-www-form-urlencoded parameters.
	AuthStyleInParams AuthStyle = 1

	// AuthStyleInHeader sends the client_id and client_password
	// using HTTP Basic Authorization. This is an optional style
	// described in the OAuth2 RFC 6749 section 2.3.1.
	AuthStyleInHeader AuthStyle = 2
)

var (
	// AccessTypeOnline and AccessTypeOffline are options passed
	// to the Options.AuthCodeURL method. They modify the
	// "access_type" field that gets sent in the URL returned by
	// AuthCodeURL.
	//
	// Online is the default if neither is specified. If your
	// application needs to refresh access tokens when the user
	// is not present at the browser, then use offline. This will
	// result in your application obtaining a refresh token the
	// first time your application exchanges an authorization
	// code for a user.
	AccessTypeOnline  AuthCodeOption = SetAuthURLParam("access_type", "online")
	AccessTypeOffline AuthCodeOption = SetAuthURLParam("access_type", "offline")

	// ApprovalForce forces the users to view the consent dialog
	// and confirm the permissions request at the URL returned
	// from AuthCodeURL, even if they've already done so.
	ApprovalForce AuthCodeOption = SetAuthURLParam("prompt", "consent")
)

// An AuthCodeOption is passed to Config.AuthCodeURL.
type AuthCodeOption interface {
	setValue(url.Values)
}

type setParam struct{ k, v string }

func (p setParam) setValue(m url.Values) { m.Set(p.k, p.v) }

// SetAuthURLParam builds an [AuthCodeOption] which passes key/value parameters
// to a provider's authorization endpoint.
func SetAuthURLParam(key, value string) AuthCodeOption {
	return setParam{key, value}
}

// AuthCodeURL returns a URL to OAuth 2.0 provider's consent page
// that asks for permissions for the required scopes explicitly.
//
// State is an opaque value used by the client to maintain state between the
// request and callback. The authorization server includes this value when
// redirecting the user agent back to the client.
//
// Opts may include [AccessTypeOnline] or [AccessTypeOffline], as well
// as [ApprovalForce].
//
// To protect against CSRF attacks, opts should include a PKCE challenge
// (S256ChallengeOption). Not all servers support PKCE. An alternative is to
// generate a random state parameter and verify it after exchange.
// See https://datatracker.ietf.org/doc/html/rfc6749#section-10.12 (predating
// PKCE), https://www.oauth.com/oauth2-servers/pkce/ and
// https://www.ietf.org/archive/id/draft-ietf-oauth-v2-1-09.html#name-cross-site-request-forgery (describing both approaches)
func (c *Config) AuthCodeURL(state string, opts ...AuthCodeOption) string {
	var buf bytes.Buffer
	buf.WriteString(c.Endpoint.AuthURL)
	v := url.Values{
		"response_type": {"code"},
		"client_id":     {c.ClientID},
	}
	if c.RedirectURL != "" {
		v.Set("redirect_uri", c.RedirectURL)
	}
	if len(c.Scopes) > 0 {
		v.Set("scope", strings.Join(c.Scopes, " "))
	}
	if state != "" {
		v.Set("state", state)
	}
	for _, opt := range opts {
		opt.setValue(v)
	}
	if strings.Contains(c.Endpoint.AuthURL, "?") {
		buf.WriteByte('&')
	} else {
		buf.WriteByte('?')
	}
	buf.WriteString(v.Encode())
	return buf.String()
}

// PasswordCredentialsToken converts a resource owner username and password
// pair into a token.
//
// Per the RFC, this grant type should only be used "when there is a high
// degree of trust between the resource owner and the client (e.g., the client
// is part of the device operating system or a highly privileged application),
// and when other authorization grant types are not available."
// See https://tools.ietf.org/html/rfc6749#section-4.3 for more info.
//
// The provided context optionally controls which HTTP client is used. See the [HTTPClient] variable.
func (c *Config) PasswordCredentialsToken(ctx context.Context, username, password string) (*Token, error) {
	v := url.Values{
		"grant_type": {"password"},
		"username":   {username},
		"password":   {password},
	}
	if len(c.Scopes) > 0 {
		v.Set("scope", strings.Join(c.Scopes, " "))
	}
	return retrieveToken(ctx, c, v)
}

// Exchange converts an authorization code into a token.
//
// It is used after a resource provider redirects the user back
// to the Redirect URI (the URL obtained from AuthCodeURL).
//
// The provided context optionally controls which HTTP client is used. See the [HTTPClient] variable.
//
// The code will be in the [http.Request.FormValue]("code"). Before
// calling Exchange, be sure to validate [http.Request.FormValue]("state") if you are
// using it to protect against CSRF attacks.
//
// If using PKCE to protect against CSRF attacks, opts should include a
// VerifierOption.
func (c *Config) Exchange(ctx context.Context, code string, opts ...AuthCodeOption) (*Token, error) {
	v := url.Values{
		"grant_type": {"authorization_code"},
		"code":       {code},
	}
	if c.RedirectURL != "" {
		v.Set("redirect_uri", c.RedirectURL)
	}
	for _, opt := range opts {
		opt.setValue(v)
	}
	return retrieveToken(ctx, c, v)
}

// Client returns an HTTP client using the provided token.
// The token will auto-refresh as necessary. The underlying
// HTTP transport will be obtained using the provided context.
// The returned client and its Transport should not be modified.
func (c *Config) Client(ctx context.Context, t *Token) *http.Client {
	return NewClient(ctx, c.TokenSource(ctx, t))
}

// According to OAuth2 RFC 6749 section 3.3 and section 6, scope parameter is
// optional on refresh requests and:
//
// > The requested scope MUST NOT include any scope not originally granted by the
// > resource owner, and if omitted is treated as equal to the scope originally
// > granted by the resource owner.
//
// See https://tools.ietf.org/html/rfc6749#section-3.3 and
// https://tools.ietf.org/html/rfc6749#section-6 for more info.
//
// At the same time, RFC allows client to use this optional parameter and
// implementation should not restrict this usage.
//
// In fact, without specifying scopes on refresh request, at least Microsoft
// Advertising API resets access token scopes to (their own, not those
// specified in Config) defaults on refresh, meaning new access token has less
// scopes than initial.
//
// Though, it seems like issue is on Microsoft side, but for practical needs we
// need some workaround. It seems that issue exists for several years and
// highly unlikely it'll be ever fixed at Microsoft.
//
// From the other hand, RFC gives to client an option to provide same or fewer
// scopes on refresh request. So, this still can be useful in some valid use
// cases, when client want to obtain access token with fewer scopes.
//
// To minimise changes in the lib's interface for this rare use case and to not
// encourage using it, we are passing additional parameter via context. This
// parameter is a callback function, which is executed to fix scopes on refresh
// requests.
//
// Use it like this:
// ctx = context.WithValue(ctx, oauth2.ScopeFixer, oauth2.ScopeFixerExact)
// client := config.Client(ctx, token)

type scopeFixerKey struct{}

// ScopeFixer is a context key to provide function to fix scope on refresh
// request. Value should be a func([]string) []string - function, that consumes
// Config.Scope and returns scope to send on refresh request. If value is not
// set or returns nil or empty slice, then scope parameter will not be sent.
// It's up to ScopeFixer to provide correct set of scopes and up to auth server
// to check it. We're not checking if ScopeFixer returns additional scopes.
var ScopeFixer scopeFixerKey

// ScopeFixerExact returns exactly same set of scopes.
func ScopeFixerExact(scopes []string) []string {
	return scopes
}

<<<<<<< HEAD
// TokenSource returns a [TokenSource] that returns t until t expires,
=======
// TokenSource returns a TokenSource that returns t until t expires,
>>>>>>> ac28798c
// automatically refreshing it as necessary using the provided context.
//
// Most users will use [Config.Client] instead.
func (c *Config) TokenSource(ctx context.Context, t *Token) TokenSource {
	tkr := &tokenRefresher{
		ctx:  ctx,
		conf: c,
	}
	if t != nil {
		tkr.refreshToken = t.RefreshToken
	}
	return &reuseTokenSource{
		t:   t,
		new: tkr,
	}
}

// tokenRefresher is a TokenSource that makes "grant_type=refresh_token"
// HTTP requests to renew a token using a RefreshToken.
type tokenRefresher struct {
	ctx          context.Context // used to get HTTP requests
	conf         *Config
	refreshToken string
}

// WARNING: Token is not safe for concurrent access, as it
// updates the tokenRefresher's refreshToken field.
// Within this package, it is used by reuseTokenSource which
// synchronizes calls to this method with its own mutex.
func (tf *tokenRefresher) Token() (*Token, error) {
	if tf.refreshToken == "" {
		return nil, errors.New("oauth2: token expired and refresh token is not set")
	}

	var scope []string
	if scopeFixer, ok := tf.ctx.Value(ScopeFixer).(func([]string) []string); ok && len(tf.conf.Scopes) > 0 {
		if scopes := scopeFixer(tf.conf.Scopes); len(scopes) > 0 {
			scope = []string{strings.Join(scopes, " ")}
		}
	}

	tk, err := retrieveToken(tf.ctx, tf.conf, url.Values{
		"grant_type":    {"refresh_token"},
		"refresh_token": {tf.refreshToken},
		"scope":         scope,
	})

	if err != nil {
		return nil, err
	}
	if tf.refreshToken != tk.RefreshToken {
		tf.refreshToken = tk.RefreshToken
	}
	return tk, nil
}

// reuseTokenSource is a TokenSource that holds a single token in memory
// and validates its expiry before each call to retrieve it with
// Token. If it's expired, it will be auto-refreshed using the
// new TokenSource.
type reuseTokenSource struct {
	new TokenSource // called when t is expired.

	mu sync.Mutex // guards t
	t  *Token

	expiryDelta time.Duration
}

// Token returns the current token if it's still valid, else will
// refresh the current token and return the new one.
func (s *reuseTokenSource) Token() (*Token, error) {
	s.mu.Lock()
	defer s.mu.Unlock()
	if s.t.Valid() {
		return s.t, nil
	}
	t, err := s.new.Token()
	if err != nil {
		return nil, err
	}
	t.expiryDelta = s.expiryDelta
	s.t = t
	return t, nil
}

// StaticTokenSource returns a [TokenSource] that always returns the same token.
// Because the provided token t is never refreshed, StaticTokenSource is only
// useful for tokens that never expire.
func StaticTokenSource(t *Token) TokenSource {
	return staticTokenSource{t}
}

// staticTokenSource is a TokenSource that always returns the same Token.
type staticTokenSource struct {
	t *Token
}

func (s staticTokenSource) Token() (*Token, error) {
	return s.t, nil
}

// HTTPClient is the context key to use with [context.WithValue]
// to associate a [*http.Client] value with a context.
var HTTPClient internal.ContextKey

// NewClient creates an [*http.Client] from a [context.Context] and [TokenSource].
// The returned client is not valid beyond the lifetime of the context.
//
// Note that if a custom [*http.Client] is provided via the [context.Context] it
// is used only for token acquisition and is not used to configure the
// [*http.Client] returned from NewClient.
//
// As a special case, if src is nil, a non-OAuth2 client is returned
// using the provided context. This exists to support related OAuth2
// packages.
func NewClient(ctx context.Context, src TokenSource) *http.Client {
	if src == nil {
		return internal.ContextClient(ctx)
	}
	cc := internal.ContextClient(ctx)
	return &http.Client{
		Transport: &Transport{
			Base:   cc.Transport,
			Source: ReuseTokenSource(nil, src),
		},
		CheckRedirect: cc.CheckRedirect,
		Jar:           cc.Jar,
		Timeout:       cc.Timeout,
	}
}

// ReuseTokenSource returns a [TokenSource] which repeatedly returns the
// same token as long as it's valid, starting with t.
// When its cached token is invalid, a new token is obtained from src.
//
// ReuseTokenSource is typically used to reuse tokens from a cache
// (such as a file on disk) between runs of a program, rather than
// obtaining new tokens unnecessarily.
//
// The initial token t may be nil, in which case the [TokenSource] is
// wrapped in a caching version if it isn't one already. This also
// means it's always safe to wrap ReuseTokenSource around any other
// [TokenSource] without adverse effects.
func ReuseTokenSource(t *Token, src TokenSource) TokenSource {
	// Don't wrap a reuseTokenSource in itself. That would work,
	// but cause an unnecessary number of mutex operations.
	// Just build the equivalent one.
	if rt, ok := src.(*reuseTokenSource); ok {
		if t == nil {
			// Just use it directly.
			return rt
		}
		src = rt.new
	}
	return &reuseTokenSource{
		t:   t,
		new: src,
	}
}

// ReuseTokenSourceWithExpiry returns a [TokenSource] that acts in the same manner as the
// [TokenSource] returned by [ReuseTokenSource], except the expiry buffer is
// configurable. The expiration time of a token is calculated as
// t.Expiry.Add(-earlyExpiry).
func ReuseTokenSourceWithExpiry(t *Token, src TokenSource, earlyExpiry time.Duration) TokenSource {
	// Don't wrap a reuseTokenSource in itself. That would work,
	// but cause an unnecessary number of mutex operations.
	// Just build the equivalent one.
	if rt, ok := src.(*reuseTokenSource); ok {
		if t == nil {
			// Just use it directly, but set the expiryDelta to earlyExpiry,
			// so the behavior matches what the user expects.
			rt.expiryDelta = earlyExpiry
			return rt
		}
		src = rt.new
	}
	if t != nil {
		t.expiryDelta = earlyExpiry
	}
	return &reuseTokenSource{
		t:           t,
		new:         src,
		expiryDelta: earlyExpiry,
	}
}<|MERGE_RESOLUTION|>--- conflicted
+++ resolved
@@ -292,11 +292,57 @@
 	return scopes
 }
 
-<<<<<<< HEAD
+// According to OAuth2 RFC 6749 section 3.3 and section 6, scope parameter is
+// optional on refresh requests and:
+//
+// > The requested scope MUST NOT include any scope not originally granted by the
+// > resource owner, and if omitted is treated as equal to the scope originally
+// > granted by the resource owner.
+//
+// See https://tools.ietf.org/html/rfc6749#section-3.3 and
+// https://tools.ietf.org/html/rfc6749#section-6 for more info.
+//
+// At the same time, RFC allows client to use this optional parameter and
+// implementation should not restrict this usage.
+//
+// In fact, without specifying scopes on refresh request, at least Microsoft
+// Advertising API resets access token scopes to (their own, not those
+// specified in Config) defaults on refresh, meaning new access token has less
+// scopes than initial.
+//
+// Though, it seems like issue is on Microsoft side, but for practical needs we
+// need some workaround. It seems that issue exists for several years and
+// highly unlikely it'll be ever fixed at Microsoft.
+//
+// From the other hand, RFC gives to client an option to provide same or fewer
+// scopes on refresh request. So, this still can be useful in some valid use
+// cases, when client want to obtain access token with fewer scopes.
+//
+// To minimise changes in the lib's interface for this rare use case and to not
+// encourage using it, we are passing additional parameter via context. This
+// parameter is a callback function, which is executed to fix scopes on refresh
+// requests.
+//
+// Use it like this:
+// ctx = context.WithValue(ctx, oauth2.ScopeFixer, oauth2.ScopeFixerExact)
+// client := config.Client(ctx, token)
+
+type scopeFixerKey struct{}
+
+// ScopeFixer is a context key to provide function to fix scope on refresh
+// request. Value should be a func([]string) []string - function, that consumes
+// Config.Scope and returns scope to send on refresh request. If value is not
+// set or returns nil or empty slice, then scope parameter will not be sent.
+// It's up to ScopeFixer to provide correct set of scopes and up to auth server
+// to check it. We're not checking if ScopeFixer returns additional scopes.
+var ScopeFixer scopeFixerKey
+
+// ScopeFixerExact returns exactly same set of scopes.
+func ScopeFixerExact(scopes []string) []string {
+	return scopes
+}
+
 // TokenSource returns a [TokenSource] that returns t until t expires,
-=======
-// TokenSource returns a TokenSource that returns t until t expires,
->>>>>>> ac28798c
 // automatically refreshing it as necessary using the provided context.
 //
 // Most users will use [Config.Client] instead.
